--- conflicted
+++ resolved
@@ -1,9 +1,5 @@
-<<<<<<< HEAD
 import { nextTick } from 'vue'
 import { mount } from './support/helpers'
-=======
-import Vue from 'vue'
->>>>>>> ce0c88a8
 import Vuex from '../../src/index'
 
 const TEST = 'TEST'
@@ -256,14 +252,9 @@
       }
     })
 
-<<<<<<< HEAD
-    const spy = jasmine.createSpy()
+    const spy = jest.fn()
 
     const vm = mount(store, {
-=======
-    const spy = jest.fn()
-    const vm = new Vue({
->>>>>>> ce0c88a8
       computed: {
         a: () => store.getters.count
       },
